import requests
import numpy as np
import cv2
from PIL import Image

from giza.agents.model import GizaModel


def download_image():
    image_url = "https://s3.amazonaws.com/model-server/inputs/kitten.jpg"
    image_data = requests.get(image_url).content
    with open("kitten.jpg", "wb") as handler:
        handler.write(image_data)

<<<<<<< HEAD

@task
=======
>>>>>>> 8e8c6759
def download_labels():
    labels_url = "https://s3.amazonaws.com/onnx-model-zoo/synset.txt"
    labels_data = requests.get(labels_url).content
    with open("synset.txt", "wb") as handler:
        handler.write(labels_data)

<<<<<<< HEAD

@task
=======
>>>>>>> 8e8c6759
def download_model():
    model_url = "https://github.com/onnx/models/raw/main/vision/classification/resnet/model/resnet50-v1-12.onnx"
    model_data = requests.get(model_url).content
    with open("resnet50-v1-12.onnx", "wb") as handler:
        handler.write(model_data)

<<<<<<< HEAD

@task
=======
>>>>>>> 8e8c6759
def read_labels():
    with open("synset.txt") as f:
        labels = [l.rstrip() for l in f]
    return labels

<<<<<<< HEAD

@task
=======
>>>>>>> 8e8c6759
def get_image(path):
    with Image.open(path) as img:
        img = np.array(img.convert("RGB"))
    return img

<<<<<<< HEAD

@task
=======
>>>>>>> 8e8c6759
def preprocess(img):
    img = img / 255.0
    img = cv2.resize(img, (256, 256))
    h, w = img.shape[0], img.shape[1]
    y0 = (h - 224) // 2
    x0 = (w - 224) // 2
    img = img[y0 : y0 + 224, x0 : x0 + 224, :]
    img = (img - [0.485, 0.456, 0.406]) / [0.229, 0.224, 0.225]
    img = np.transpose(img, axes=[2, 0, 1])
    img = img.astype(np.float32)
    img = np.expand_dims(img, axis=0)
    return img

<<<<<<< HEAD

@task
=======
>>>>>>> 8e8c6759
def predict(model, labels, img, verifiable: bool = False):
    ort_inputs = {model.session.get_inputs()[0].name: img}
    preds = model.predict(ort_inputs, verifiable=verifiable)
    preds = np.squeeze(preds)
    a = np.argsort(preds)[::-1]
    print("class={} ; probability={:f}".format(labels[a[0]], preds[a[0]]))


def execution():
    model_path = "resnet50-v1-12.onnx"
    img_path = "kitten.jpg"
    verifiable = False

    download_model()
    download_image()
    download_labels()
    labels = read_labels()
    model = GizaModel(model_path=model_path)
    img = get_image(img_path)
    img = preprocess(img)
    predict(model, labels, img, verifiable=verifiable)

<<<<<<< HEAD

if __name__ == "__main__":
    action_deploy = Action(entrypoint=execution, name="inference-local-action")
    action_deploy.serve(name="imagenet-local-action")
=======
execution()
>>>>>>> 8e8c6759
<|MERGE_RESOLUTION|>--- conflicted
+++ resolved
@@ -7,87 +7,56 @@
 
 
 def download_image():
-    image_url = "https://s3.amazonaws.com/model-server/inputs/kitten.jpg"
+    image_url = 'https://s3.amazonaws.com/model-server/inputs/kitten.jpg'
     image_data = requests.get(image_url).content
-    with open("kitten.jpg", "wb") as handler:
+    with open('kitten.jpg', 'wb') as handler:
         handler.write(image_data)
 
-<<<<<<< HEAD
-
-@task
-=======
->>>>>>> 8e8c6759
 def download_labels():
-    labels_url = "https://s3.amazonaws.com/onnx-model-zoo/synset.txt"
+    labels_url  = 'https://s3.amazonaws.com/onnx-model-zoo/synset.txt'
     labels_data = requests.get(labels_url).content
-    with open("synset.txt", "wb") as handler:
+    with open('synset.txt', 'wb') as handler:
         handler.write(labels_data)
 
-<<<<<<< HEAD
-
-@task
-=======
->>>>>>> 8e8c6759
 def download_model():
-    model_url = "https://github.com/onnx/models/raw/main/vision/classification/resnet/model/resnet50-v1-12.onnx"
+    model_url = 'https://github.com/onnx/models/raw/main/vision/classification/resnet/model/resnet50-v1-12.onnx'
     model_data = requests.get(model_url).content
-    with open("resnet50-v1-12.onnx", "wb") as handler:
+    with open('resnet50-v1-12.onnx', 'wb') as handler:
         handler.write(model_data)
 
-<<<<<<< HEAD
-
-@task
-=======
->>>>>>> 8e8c6759
 def read_labels():
-    with open("synset.txt") as f:
+    with open('synset.txt') as f:
         labels = [l.rstrip() for l in f]
     return labels
 
-<<<<<<< HEAD
-
-@task
-=======
->>>>>>> 8e8c6759
 def get_image(path):
     with Image.open(path) as img:
-        img = np.array(img.convert("RGB"))
+        img = np.array(img.convert('RGB'))
     return img
 
-<<<<<<< HEAD
-
-@task
-=======
->>>>>>> 8e8c6759
 def preprocess(img):
-    img = img / 255.0
+    img = img / 255.
     img = cv2.resize(img, (256, 256))
     h, w = img.shape[0], img.shape[1]
     y0 = (h - 224) // 2
     x0 = (w - 224) // 2
-    img = img[y0 : y0 + 224, x0 : x0 + 224, :]
+    img = img[y0 : y0+224, x0 : x0+224, :]
     img = (img - [0.485, 0.456, 0.406]) / [0.229, 0.224, 0.225]
     img = np.transpose(img, axes=[2, 0, 1])
     img = img.astype(np.float32)
     img = np.expand_dims(img, axis=0)
     return img
 
-<<<<<<< HEAD
-
-@task
-=======
->>>>>>> 8e8c6759
 def predict(model, labels, img, verifiable: bool = False):
     ort_inputs = {model.session.get_inputs()[0].name: img}
     preds = model.predict(ort_inputs, verifiable=verifiable)
     preds = np.squeeze(preds)
     a = np.argsort(preds)[::-1]
-    print("class={} ; probability={:f}".format(labels[a[0]], preds[a[0]]))
-
+    print('class=%s ; probability=%f' %(labels[a[0]],preds[a[0]]))
 
 def execution():
-    model_path = "resnet50-v1-12.onnx"
-    img_path = "kitten.jpg"
+    model_path = 'resnet50-v1-12.onnx'
+    img_path = 'kitten.jpg'
     verifiable = False
 
     download_model()
@@ -99,11 +68,4 @@
     img = preprocess(img)
     predict(model, labels, img, verifiable=verifiable)
 
-<<<<<<< HEAD
-
-if __name__ == "__main__":
-    action_deploy = Action(entrypoint=execution, name="inference-local-action")
-    action_deploy.serve(name="imagenet-local-action")
-=======
-execution()
->>>>>>> 8e8c6759
+execution()