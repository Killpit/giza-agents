import logging
import pprint
import numpy as np
from PIL import Image
from giza.agents import GizaAgent



# Process the image
def process_image(img):
    img = np.resize(img, (28, 28))
    img = img.reshape(1, 1, 28, 28)
    img = img / 255.0
    print(img.shape)
    # For now, we will just use a small tensor as input to a single-layer softmax. We will change this when the PoC works
    tensor = np.random.rand(1, 3)
    return tensor


# Get the image
def get_image(path):
    with Image.open(path) as img:
        img = img.convert("L")
        img = np.array(img)
    return img

<<<<<<< HEAD

# Create the Action
@action(log_prints=True)
def transmission():
    logger = get_run_logger()
    img_path = "seven.png"
=======
# Create the execution function
def transmission():
    logger = logging.getLogger(__name__)
    img_path = 'seven.png'
>>>>>>> 8e8c6759
    img = get_image(img_path)
    img = process_image(img)
    id = ...
    version = ...
    account = ...
    contract_address = "0x17807a00bE76716B91d5ba1232dd1647c4414912"

    agent = GizaAgent(
        contracts={"mnist": contract_address},
        id=id,
        chain="ethereum:sepolia:geth",
        version_id=version,
        account=account,
    )

    result = agent.predict(input_feed={"image": img}, verifiable=True)

    logger.info(f"Result: {result}")
    with agent.execute() as contracts:
        logger.info("Executing contract")
        contract_result = contracts.mnist.mint(int(result.value[0].argmax()))
        logger.info("Contract executed")

    logger.info(f"Contract result: {contract_result}")
    pprint.pprint(contract_result.__dict__)
    logger.info("Finished")


transmission()<|MERGE_RESOLUTION|>--- conflicted
+++ resolved
@@ -3,7 +3,6 @@
 import numpy as np
 from PIL import Image
 from giza.agents import GizaAgent
-
 
 
 # Process the image
@@ -24,19 +23,10 @@
         img = np.array(img)
     return img
 
-<<<<<<< HEAD
-
-# Create the Action
-@action(log_prints=True)
-def transmission():
-    logger = get_run_logger()
-    img_path = "seven.png"
-=======
 # Create the execution function
 def transmission():
     logger = logging.getLogger(__name__)
     img_path = 'seven.png'
->>>>>>> 8e8c6759
     img = get_image(img_path)
     img = process_image(img)
     id = ...
