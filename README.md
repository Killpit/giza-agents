--- conflicted
+++ resolved
@@ -57,65 +57,6 @@
 
 ## Usage
 
-<<<<<<< HEAD
-### Defining Tasks
-
-A task is a function that represents a distinct segment of work in a Giza Actions workflow. Tasks provide a way to encapsulate parts of your workflow logic in traceable, reusable units across actions.
-
-Tasks are defined using the `@task` decorator. Here's an example:
-
-```python
-from giza.task import task
-
-@task
-def preprocess():
-    print(f"Preprocessing...")
-```
-
-### Defining Actions
-
-An action serves as a framework for coding ML inferencing workflow logic, enabling users to tailor the behaviour of their workflows.
-
-Actions are defined using the `@action` decorator. Here's an example:
-
-```python
-from giza.action import action
-
-@action(name="My Action")
-def inference():
-    print(f"Running inference...")
-```
-
-### Deploy Actions
-
-Deployments are server-side representations of actions. They keep essential metadata required for remote orchestration, including when, where, and how a workflow should run. Deployments transform workflows from functions that need to be manually activated to API-managed entities capable of being triggered remotely.
-
-We can easily create a deployment by creating the Action object and then calling the serve function in the entrypoint script:
-
-```python
-from giza.agents.action import Action, action
-from giza.agents.task import task
-
-@task
-def print_hello():
-    print(f"Hello Action!")
-
-@action
-def hello_world():
-    print_hello()
-
-if __name__ == '__main__':
-    action_deploy = Action(entrypoint=hello_world, name="hello-world-action")
-    action_deploy.serve(name="hello-world-action-deployment")
-```
-
-Running this script will do two things:
-
-- Create a deployment called "hello-world-action" for your action in the Giza Platform.
-- Stay running to listen for action runs for this deployment; when a run is found, it will be asynchronously executed within a subprocess locally.
-
-=======
->>>>>>> 1704bc1f
 ### Creating Agents
 
 Agents are the entities that interact with the Giza Platform to handle verification of predictions and interactions with Smart Contracts. They are responsible for wating until the proof of the prediction is available and verified, and then handling the interaction with the contract.
